import torch
import torch.nn as nn
import torch.nn.functional as F
import torch.optim as optim
import numpy as np
import os
from torch.utils.data import DataLoader, TensorDataset, Dataset
import operator
import data_loader
import pickle
import tqdm
from statistics import mean


# ------------------------------------------- Constants ----------------------------------------

SEQ_LEN = 52
W2V_EMBEDDING_DIM = 300

ONEHOT_AVERAGE = "onehot_average"
W2V_AVERAGE = "w2v_average"
W2V_SEQUENCE = "w2v_sequence"

TRAIN = "train"
VAL = "val"
TEST = "test"


# ------------------------------------------ Helper methods and classes --------------------------

def get_available_device():
    """
    Allows training on GPU if available. Can help with running things faster when a GPU with cuda is
    available but not a most...
    Given a device, one can use module.to(device)
    and criterion.to(device) so that all the computations will be done on the GPU.
    """
    return torch.device('cuda' if torch.cuda.is_available() else 'cpu')


def save_pickle(obj, path):
    with open(path, "wb") as f:
        pickle.dump(obj, f)


def load_pickle(path):
    with open(path, "rb") as f:
        return pickle.load(f)


def save_model(model, path, epoch, optimizer):
    """
    Utility function for saving checkpoint of a model, so training or evaluation can be executed later on.
    :param model: torch module representing the model
    :param optimizer: torch optimizer used for training the module
    :param path: path to save the checkpoint into
    """
    torch.save({
        'epoch': epoch,
        'model_state_dict': model.state_dict(),
        'optimizer_state_dict': optimizer.state_dict()}, path)


def load(model, path, optimizer):
    """
    Loads the state (weights, paramters...) of a model which was saved with save_model
    :param model: should be the same model as the one which was saved in the path
    :param path: path to the saved checkpoint
    :param optimizer: should be the same optimizer as the one which was saved in the path
    """
    checkpoint = torch.load(path)
    model.load_state_dict(checkpoint['model_state_dict'])
    optimizer.load_state_dict(checkpoint['optimizer_state_dict'])
    epoch = checkpoint['epoch']
    return model, optimizer, epoch


# ------------------------------------------ Data utilities ----------------------------------------

def load_word2vec():
    """ Load Word2Vec Vectors
        Return:
            wv_from_bin: All 3 million embeddings, each lengh 300
    """
    import gensim.downloader as api
    wv_from_bin = api.load("word2vec-google-news-300")
    vocab = list(wv_from_bin.vocab.keys())
    print(wv_from_bin.vocab[vocab[0]])
    print("Loaded vocab size %i" % len(vocab))
    return wv_from_bin


def create_or_load_slim_w2v(words_list, cache_w2v=False):
    """
    returns word2vec dict only for words which appear in the dataset.
    :param words_list: list of words to use for the w2v dict
    :param cache_w2v: whether to save locally the small w2v dictionary
    :return: dictionary which maps the known words to their vectors
    """
    w2v_path = "w2v_dict.pkl"
    if not os.path.exists(w2v_path):
        full_w2v = load_word2vec()
        w2v_emb_dict = {k: full_w2v[k] for k in words_list if k in full_w2v}
        if cache_w2v:
            save_pickle(w2v_emb_dict, w2v_path)
    else:
        w2v_emb_dict = load_pickle(w2v_path)
    return w2v_emb_dict


def get_w2v_average(sent, word_to_vec, embedding_dim):
    """
    This method gets a sentence and returns the average word embedding of the words consisting
    the sentence.
    :param sent: the sentence object
    :param word_to_vec: a dictionary mapping words to their vector embeddings
    :param embedding_dim: the dimension of the word embedding vectors
    :return The average embedding vector as numpy ndarray.
    """

    embedding_sent_mean = np.mean(sentence_to_embedding(sent, word_to_vec, 1, embedding_dim), axis=0)

    return embedding_sent_mean


def get_one_hot(size, ind):
    """
    this method returns a one-hot vector of the given size, where the 1 is placed in the ind entry.
    :param size: the size of the vector
    :param ind: the entry index to turn to 1
    :return: numpy ndarray which represents the one-hot vector
    """

    one_hot_vector = np.zeros(size)
    one_hot_vector[ind] = 1
    return one_hot_vector


def average_one_hots(sent, word_to_ind):
    """
    this method gets a sentence, and a mapping between words to indices, and returns the average
    one-hot embedding of the tokens in the sentence.
    :param sent: a sentence object.
    :param word_to_ind: a mapping between words to indices
    :return:
    """

    vocabulary = word_to_ind.keys()
    text = sent.text
    # test if all words in the sentence are unknown words
    unknown_words = 0
    for word in text:
        if word not in vocabulary:
            unknown_words += 1

    if unknown_words == len(text):
        return np.zeros(len(text))

    word_index = 0
    one_hot_vectors_matrix = np.zeros(shape=((len(text), len(word_to_ind))))
    for word in text:
        one_hot_vectors_matrix[word_index] = get_one_hot(len(word_to_ind), word_to_ind[word])
        word_index += 1

    return one_hot_vectors_matrix.sum(axis=0) / len(word_to_ind)  # returns the embedding vector


def get_word_to_ind(words_list):
    """
    this function gets a list of words, and returns a mapping between
    words to their index.
    :param words_list: a list of words
    :return: the dictionary mapping words to the index
    """
    bag_of_words_dict, vocabulary = {}, set()

    bag_of_words_curr_index = 0
    for word in words_list:
        if word not in bag_of_words_dict.keys():
            vocabulary.add(word)
            bag_of_words_dict[word] = bag_of_words_curr_index
            bag_of_words_curr_index += 1
    return bag_of_words_dict


def sentence_to_embedding(sent, word_to_vec, seq_len, embedding_dim=300):
    """
    this method gets a sentence and a word to vector mapping, and returns a list containing the
    words embeddings of the tokens in the sentence.
    :param sent: a sentence object
    :param word_to_vec: a word to vector mapping.
    :param seq_len: the fixed length for which the sentence will be mapped to.
    :param embedding_dim: the dimension of the w2v embedding
    :return: numpy ndarray of shape (seq_len, embedding_dim) with the representation of the sentence
    """
    vectors_embedding_matrix = np.zeros(shape=(seq_len, embedding_dim))
    n = len(sent.text) if len(sent.text) < seq_len else seq_len
    for i in range(n):
        cur_word = sent.text[i]
        if cur_word in word_to_vec.keys():
            vectors_embedding_matrix[i] = word_to_vec[cur_word]
    return vectors_embedding_matrix


class OnlineDataset(Dataset):
    """
    A pytorch dataset which generates model inputs on the fly from sentences of SentimentTreeBank
    """

    def __init__(self, sent_data, sent_func, sent_func_kwargs):
        """
        :param sent_data: list of sentences from SentimentTreeBank
        :param sent_func: Function which converts a sentence to an input datapoint
        :param sent_func_kwargs: fixed keyword arguments for the state_func
        """
        self.data = sent_data
        self.sent_func = sent_func
        self.sent_func_kwargs = sent_func_kwargs

    def __len__(self):
        return len(self.data)

    def __getitem__(self, idx):
        sent = self.data[idx]
        sent_emb = self.sent_func(sent, **self.sent_func_kwargs)
        sent_label = sent.sentiment_class
        return sent_emb, sent_label


class DataManager():
    """
    Utility class for handling all data management task. Can be used to get iterators for training and
    evaluation.
    """

    def __init__(self, data_type=ONEHOT_AVERAGE, use_sub_phrases=True, dataset_path="stanfordSentimentTreebank", batch_size=50,
                 embedding_dim=None):
        """
        builds the data manager used for training and evaluation.
        :param data_type: one of ONEHOT_AVERAGE, W2V_AVERAGE and W2V_SEQUENCE
        :param use_sub_phrases: if true, training data will include all sub-phrases plus the full sentences
        :param dataset_path: path to the dataset directory
        :param batch_size: number of examples per batch
        :param embedding_dim: relevant only for the W2V data types.
        """

        # load the dataset
        self.sentiment_dataset = data_loader.SentimentTreeBank(dataset_path, split_words=True)
        # map data splits to sentences lists
        self.sentences = {}
        if use_sub_phrases:
            self.sentences[TRAIN] = self.sentiment_dataset.get_train_set_phrases()
        else:
            self.sentences[TRAIN] = self.sentiment_dataset.get_train_set()

        self.sentences[VAL] = self.sentiment_dataset.get_validation_set()
        self.sentences[TEST] = self.sentiment_dataset.get_test_set()

        # map data splits to sentence input preperation functions
        words_list = list(self.sentiment_dataset.get_word_counts().keys())
        if data_type == ONEHOT_AVERAGE:
            self.sent_func = average_one_hots
            self.sent_func_kwargs = {"word_to_ind": get_word_to_ind(words_list)}
        elif data_type == W2V_SEQUENCE:
            self.sent_func = sentence_to_embedding

            self.sent_func_kwargs = {"seq_len": SEQ_LEN,
                                     "word_to_vec": create_or_load_slim_w2v(words_list),
                                     "embedding_dim": embedding_dim
                                     }
        elif data_type == W2V_AVERAGE:
            self.sent_func = get_w2v_average
            words_list = list(self.sentiment_dataset.get_word_counts().keys())
            self.sent_func_kwargs = {"word_to_vec": create_or_load_slim_w2v(words_list),
                                     "embedding_dim": embedding_dim
                                     }
        else:
            raise ValueError("invalid data_type: {}".format(data_type))
        # map data splits to torch datasets and iterators
        self.torch_datasets = {k: OnlineDataset(sentences, self.sent_func, self.sent_func_kwargs) for
                               k, sentences in self.sentences.items()}
        self.torch_iterators = {k: DataLoader(dataset, batch_size=batch_size, shuffle=k == TRAIN)
                                for k, dataset in self.torch_datasets.items()}

    def get_torch_iterator(self, data_subset=TRAIN):
        """
        :param data_subset: one of TRAIN VAL and TEST
        :return: torch batches iterator for this part of the datset
        """
        return self.torch_iterators[data_subset]

    def get_labels(self, data_subset=TRAIN):
        """
        :param data_subset: one of TRAIN VAL and TEST
        :return: numpy array with the labels of the requested part of the datset in the same order of the
        examples.
        """
        return np.array([sent.sentiment_class for sent in self.sentences[data_subset]])

    def get_input_shape(self):
        """
        :return: the shape of a single example from this dataset (only of x, ignoring y the label).
        """
        return self.torch_datasets[TRAIN][0][0].shape




# ------------------------------------ Models ----------------------------------------------------

class LSTM(nn.Module):
    """
    An LSTM for sentiment analysis with architecture as described in the exercise description.
    """
    def __init__(self, embedding_dim, hidden_dim, n_layers, dropout):
        super().__init__()
        self.model = nn.LSTM(embedding_dim, hidden_dim, n_layers, batch_first=True, bidirectional=True)
        # batch_first=True meaning that we must have the batch as the first dim
        # meaning input x need to have the shape ->[ batch_size ,sequence length , input/feature size]
        self.n_layers = n_layers
        self.hidden_dim = hidden_dim
        self.dropout = nn.Dropout(p=dropout)
        # we implement bi LSTM so need to give for each input the new leayer and the layer before
        self.layer = nn.Linear(in_features=hidden_dim * 2, out_features=1)
        # we do hidden_dim*2 since we have 1 layer go forward and 1 go backward but they all get concatenated
        # for the same hidden state
        self.apply = nn.Sigmoid()
        return

    def forward(self, text):
        h_0 = torch.zeros(self.n_layers * 2, text.size(0), self.hidden_dim)
        c_0 = torch.zeros(self.n_layers * 2, text.size(0), self.hidden_dim)
        result, (h_n, c_n) = self.model(text, (h_0, c_0))
        cat = torch.cat((h_n[-2, :, :], h_n[-1, :, :]), dim=1)
        dropout = self.dropout(cat)
        final = self.layer(dropout)
        return final

    def predict(self, text):
        return self.apply(self.forward(text))


class LogLinear(nn.Module):
    """
    general class for the log-linear models for sentiment analysis.
    """
    def __init__(self, embedding_dim):
        super().__init__()
        self._log_linear_layer = nn.Linear(in_features=embedding_dim, out_features=1)

    def forward(self, x):
        # Not clear
        return self._log_linear_layer(x)

    def predict(self, x):
        layer_o = self._log_linear_layer(x)
        out = nn.Sigmoid()(layer_o)
        return out


# ------------------------- training functions -------------


def binary_accuracy(preds, y):
    """
    This method returns tha accuracy of the predictions, relative to the labels.
    You can choose whether to use numpy arrays or tensors here.
    :param preds: a vector of predictions
    :param y: a vector of true labels
    :return: scalar value - (<number of accurate predictions> / <number of examples>)
    """
    binary_predictions = [0 if probability < 0.5 else 1 for probability in preds]

    true_positive = 0
    true_negative = 0
    for i in range(len(preds)):
        if binary_predictions[i] == y[i]:
            if y[i] == 1:
                true_positive += 1
            elif y[i] == 0:
                true_negative += 1
    return (true_positive + true_negative) / len(preds)


def train_epoch(model, data_iterator, optimizer, criterion):
    """
    This method operates one epoch (pass over the whole train set) of training of the given model,
    and returns the accuracy and loss for this epoch
    :param model: the model we're currently training
    :param data_iterator: an iterator, iterating over the training data for the model.
    :param optimizer: the optimizer object for the training process.
    :param criterion: the criterion object for the training process.
    """
    model.train()
    activation_function = nn.Sigmoid()
    accuracy_list, loss_weights_list = [], []

    for item in data_iterator:
        word_sample, tag_sample = item[0].float(), item[1].float()

        optimizer.zero_grad()
        y_predict = model.forward(word_sample)

        y_real = tag_sample.view(tag_sample.shape[0], 1)

        loss_tensor = criterion(y_predict, y_real)

        loss_weights_list.append(loss_tensor.item())

        loss_tensor.backward()

        optimizer.step()

        sigmoied_y_predict = activation_function(y_predict)

        accuracy = binary_accuracy(sigmoied_y_predict, y_real)

        accuracy_list.append(accuracy)

    mle_results = mean(loss_weights_list)
    average_accuracy = mean(accuracy_list)

    return mle_results, average_accuracy

def evaluate(model, data_iterator, criterion):
    """
    evaluate the model performance on the given data
    :param model: one of our models..
    :param data_iterator: torch data iterator for the relevant subset
    :param criterion: the loss criterion used for evaluation
    :return: tuple of (average loss over all examples, average accuracy over all examples)
    """
    model.eval()
    activation_function = nn.Sigmoid()
    accuracy_list, loss_weights_list = [], []

    for item in data_iterator:
        word_sample, tag_sample = item[0].float(), item[1].float()

        y_predict = model.forward(word_sample)

        y_real = tag_sample.view(tag_sample.shape[0], 1)

        loss_tensor = criterion(y_predict, y_real)

        loss_weights_list.append(loss_tensor.item())


        sigmoied_y_predict = activation_function(y_predict)

        accuracy = binary_accuracy(sigmoied_y_predict, y_real)

        accuracy_list.append(accuracy)

    mle_results = mean(loss_weights_list)
    average_accuracy = mean(accuracy_list)

    return mle_results, average_accuracy


def get_predictions_for_data(model, data_iter):
    """

    This function should iterate over all batches of examples from data_iter and return all of the models
    predictions as a numpy ndarray or torch tensor (or list if you prefer). the prediction should be in the
    same order of the examples returned by data_iter.
    :param model: one of the models you implemented in the exercise
    :param data_iter: torch iterator as given by the DataManager
    :return:
    """
    return


def train_model(model, data_manager, n_epochs, lr, weight_decay=0.):
    """
    Runs the full training procedure for the given model. The optimization should be done using the Adam
    optimizer with all parameters but learning rate and weight decay set to default.
    :param model: module of one of the models implemented in the exercise
    :param data_manager: the DataManager object
    :param n_epochs: number of times to go over the whole training set
    :param lr: learning rate to be used for optimization
    :param weight_decay: parameter for l2 regularization
    """

    train_loss_list, train_accuracy_list = np.zeros(n_epochs), np.zeros(n_epochs)
    val_train_loss_list, val_accuracy_list = np.zeros(n_epochs), np.zeros(n_epochs)

    solver = torch.optim.Adam(params=model.parameters(), lr=lr, weight_decay=weight_decay)

    train_data_iterator = data_manager.get_torch_iterator(data_subset=TRAIN)
    val_data_iterator = data_manager.get_torch_iterator(data_subset=VAL)

    for i in range(n_epochs):
        train_loss_list[i], train_accuracy_list[i] = train_epoch(model, train_data_iterator, solver, nn.BCEWithLogitsLoss())
        val_train_loss_list[i], val_accuracy_list[i] = evaluate(model, val_data_iterator, nn.BCEWithLogitsLoss())


    return train_loss_list, train_accuracy_list, val_train_loss_list, val_accuracy_list, solver


def train_log_linear_with_one_hot():
    w_decay = 0.001
    learning_rate, n_epoch, batches_size = 0.01, 20, 64

    train_data_manger = DataManager(data_type=ONEHOT_AVERAGE, batch_size=batches_size)
    test_set = train_data_manger.get_torch_iterator(data_subset=TEST)
    embedding_dim = train_data_manger.get_input_shape()[0]  # need to unpack it cuz its a tuple
    log_linear_model = LogLinear(embedding_dim=embedding_dim)

    # training phase
    train_loss, train_accuracy, train_validation_loss, train_validation_accuracy, trained_solver = train_model(log_linear_model,
                                                                                                       train_data_manger,
                                                                                                       n_epoch,
                                                                                                       learning_rate,
                                                                                                       w_decay)

    print(f'train loss list is = {train_loss} \n train accuracy list is = { train_accuracy}')
    print(f'validation loss list is = {train_validation_loss} \n validation accuracy list is = { train_validation_accuracy}')

    return


def train_log_linear_with_w2v():
    """
    Here comes your code for training and evaluation of the log linear model with word embeddings
    representation.
    """
    w_decay = 0.001
    learning_rate, n_epoch, batches_size = 0.01, 20, 64

    data_manager = DataManager(data_type=ONEHOT_AVERAGE, batch_size=batches_size)
    test_set = data_manager.get_torch_iterator(data_subset=TEST)
    embedding_dim = data_manager.get_input_shape()[0]  # need to unpack it cuz its a tuple
    w2v_model = LogLinear(embedding_dim=embedding_dim)

    # training phase
    train_loss, train_accuracy, train_validation_loss, train_validation_accuracy, trained_solver = train_model(w2v_model,
                                                                                                       data_manager,
                                                                                                       n_epoch,
                                                                                                       learning_rate,
                                                                                                       w_decay)

    print(f'train loss list is = {train_loss} \n train accuracy list is = { train_accuracy}')
    print(f'validation loss list is = {train_validation_loss} \n validation accuracy list is = { train_validation_accuracy}')
    return


def train_lstm_with_w2v():
    """
    Here comes your code for training and evaluation of the LSTM model.
    """
    w, drop_out , hidden_dim = 0.0001, 0.5, 100
    learn_rate, n, batch_size = 0.001, 4, 64

    # models and objects data
    data_manager = DataManager(data_type=W2V_SEQUENCE,embedding_dim=W2V_EMBEDDING_DIM,batch_size=batch_size)
    test_set = data_manager.get_torch_iterator(data_subset=TEST)
    dim = data_manager.get_input_shape()[1]  # for LTS the din is in shape 1

    lstm_model = LSTM(embedding_dim=dim, hidden_dim=hidden_dim, n_layers=1, dropout=drop_out)
    loss_func = nn.BCEWithLogitsLoss()
    # model_file_path = "/LSTM_w2v_model.pkl"


    model_result_path = "/LSTM_w2v_result.txt"
    # training phase
    train_loss, train_accuracy, train_validation_loss, train_validation_accuracy, trained_solver = train_model(lstm_model,
                                                                                                       data_manager,
                                                                                                       n,
                                                                                                       learn_rate,
                                                                                                       w)
    # saving the model check point for models comparison usage
    # save_model(lstm_model, os.getcwd() + model_file_path,  n_epoch, trained_solver)
    return


if __name__ == '__main__':
<<<<<<< HEAD
    get_available_device()
    train_log_linear_with_one_hot()
    # train_log_linear_with_w2v()
=======
    # train_log_linear_with_one_hot()
    train_log_linear_with_w2v()
>>>>>>> ae02f13f
    # train_lstm_with_w2v()<|MERGE_RESOLUTION|>--- conflicted
+++ resolved
@@ -575,12 +575,7 @@
 
 
 if __name__ == '__main__':
-<<<<<<< HEAD
     get_available_device()
     train_log_linear_with_one_hot()
     # train_log_linear_with_w2v()
-=======
-    # train_log_linear_with_one_hot()
-    train_log_linear_with_w2v()
->>>>>>> ae02f13f
     # train_lstm_with_w2v()